<?php

/*
 * This file is part of the Symfony package.
 *
 * (c) Fabien Potencier <fabien@symfony.com>
 *
 * For the full copyright and license information, please view the LICENSE
 * file that was distributed with this source code.
 */

namespace Sensio\Bundle\GeneratorBundle\Command;

use Sensio\Bundle\GeneratorBundle\Generator\DoctrineEntityGenerator;
use Sensio\Bundle\GeneratorBundle\Command\Helper\DialogHelper;
use Symfony\Component\Console\Input\InputOption;
use Symfony\Component\Console\Input\InputInterface;
use Symfony\Component\Console\Output\OutputInterface;
use Doctrine\ORM\Mapping\ClassMetadataInfo;
use Doctrine\DBAL\Types\Type;

/**
 * Initializes a Doctrine entity inside a bundle.
 *
 * @author Fabien Potencier <fabien@symfony.com>
 */
class GenerateDoctrineEntityCommand extends GenerateDoctrineCommand
{
    private $generator;

    protected function configure()
    {
        $this
            ->setName('doctrine:generate:entity')
            ->setAliases(array('generate:doctrine:entity'))
            ->setDescription('Generates a new Doctrine entity inside a bundle')
            ->addOption('entity', null, InputOption::VALUE_REQUIRED, 'The entity class name to initialize (shortcut notation)')
            ->addOption('fields', null, InputOption::VALUE_REQUIRED, 'The fields to create with the new entity')
            ->addOption('format', null, InputOption::VALUE_REQUIRED, 'Use the format for configuration files (php, xml, yml, or annotation)', 'annotation')
            ->addOption('with-repository', null, InputOption::VALUE_NONE, 'Whether to generate the entity repository or not')
            ->setHelp(<<<EOT
The <info>doctrine:generate:entity</info> task generates a new Doctrine
entity inside a bundle:

<info>php app/console doctrine:generate:entity --entity=AcmeBlogBundle:Blog/Post</info>

The above command would initialize a new entity in the following entity
namespace <info>Acme\BlogBundle\Entity\Blog\Post</info>.

You can also optionally specify the fields you want to generate in the new
entity:

<info>php app/console doctrine:generate:entity --entity=AcmeBlogBundle:Blog/Post --fields="title:string(255) body:text"</info>

The command can also generate the corresponding entity repository class with the
<comment>--with-repository</comment> option:

<info>php app/console doctrine:generate:entity --entity=AcmeBlogBundle:Blog/Post --with-repository</info>

By default, the command uses YAML for the mapping information; change it
with <comment>--format</comment>:

<info>php app/console doctrine:generate:entity --entity=AcmeBlogBundle:Blog/Post --format=annotation</info>

To deactivate the interaction mode, simply use the `--no-interaction` option
whitout forgetting to pass all needed options:

<info>php app/console doctrine:generate:entity --entity=AcmeBlogBundle:Blog/Post --format=annotation --field="title:string(255) body:text" --with-repository --no-interaction</info>
EOT
        );
    }

    /**
     * @throws \InvalidArgumentException When the bundle doesn't end with Bundle (Example: "Bundle/MySampleBundle")
     */
    protected function execute(InputInterface $input, OutputInterface $output)
    {
        $dialog = $this->getDialogHelper();

        if ($input->isInteractive()) {
            if (!$dialog->askConfirmation($output, $dialog->getQuestion('Do you confirm generation', 'yes', '?'), true)) {
                $output->writeln('<error>Command aborted</error>');

                return 1;
            }
        }

        $entity = Validators::validateEntityName($input->getOption('entity'));
        list($bundle, $entity) = $this->parseShortcutNotation($entity);
        $format = Validators::validateFormat($input->getOption('format'));
        $fields = $this->parseFields($input->getOption('fields'));

        $dialog->writeSection($output, 'Entity generation');

        $bundle = $this->getContainer()->get('kernel')->getBundle($bundle);

        $generator = $this->getGenerator();
        $generator->generate($bundle, $entity, $format, array_values($fields), $input->getOption('with-repository'));

        $output->writeln('Generating the entity code: <info>OK</info>');

        $dialog->writeGeneratorSummary($output, array());
    }

    protected function interact(InputInterface $input, OutputInterface $output)
    {
        $dialog = $this->getDialogHelper();
        $dialog->writeSection($output, 'Welcome to the Doctrine2 entity generator');

        // namespace
        $output->writeln(array(
            '',
            'This command helps you generate Doctrine2 entities.',
            '',
            'First, you need to give the entity name you want to generate.',
            'You must use the shortcut notation like <comment>AcmeBlogBundle:Post</comment>.',
            ''
        ));

        while (true) {
            $entity = $dialog->askAndValidate($output, $dialog->getQuestion('The Entity shortcut name', $input->getOption('entity')), array('Sensio\Bundle\GeneratorBundle\Command\Validators', 'validateEntityName'), false, $input->getOption('entity'));

            list($bundle, $entity) = $this->parseShortcutNotation($entity);

            try {
                $b = $this->getContainer()->get('kernel')->getBundle($bundle);

                if (!file_exists($b->getPath().'/Entity/'.str_replace('\\', '/', $entity).'.php')) {
                    break;
                }

                $output->writeln(sprintf('<bg=red>Entity "%s:%s" already exists</>.', $bundle, $entity));
            } catch (\Exception $e) {
                $output->writeln(sprintf('<bg=red>Bundle "%s" does not exist.</>', $bundle));
            }
        }
        $input->setOption('entity', $bundle.':'.$entity);

        // format
        $output->writeln(array(
            '',
            'Determine the format to use for the mapping information.',
            '',
        ));
        $format = $dialog->askAndValidate($output, $dialog->getQuestion('Configuration format (yml, xml, php, or annotation)', $input->getOption('format')), array('Sensio\Bundle\GeneratorBundle\Command\Validators', 'validateFormat'), false, $input->getOption('format'));
        $input->setOption('format', $format);

        // fields
        $input->setOption('fields', $this->addFields($input, $output, $dialog));

        // repository?
        $output->writeln('');
        $withRepository = $dialog->askConfirmation($output, $dialog->getQuestion('Do you want to generate an empty repository class', $input->getOption('with-repository') ? 'yes' : 'no', '?'), $input->getOption('with-repository'));
        $input->setOption('with-repository', $withRepository);

        // summary
        $output->writeln(array(
            '',
            $this->getHelper('formatter')->formatBlock('Summary before generation', 'bg=blue;fg=white', true),
            '',
            sprintf("You are going to generate a \"<info>%s:%s</info>\" Doctrine2 entity", $bundle, $entity),
            sprintf("using the \"<info>%s</info>\" format.", $format),
            '',
        ));
    }

    private function parseFields($input)
    {
        if (is_array($input)) {
            return $input;
        }

        $fields = array();
        foreach (explode(' ', $input) as $value) {
            $elements = explode(':', $value);
            $name = $elements[0];
            if (strlen($name)) {
                $type = isset($elements[1]) ? $elements[1] : 'string';
                preg_match_all('/(.*)\((.*)\)/', $type, $matches);
                $type = isset($matches[1][0]) ? $matches[1][0] : $type;
                $length = isset($matches[2][0]) ? $matches[2][0] : null;

                $fields[$name] = array('fieldName' => $name, 'type' => $type, 'length' => $length);
            }
        }

        return $fields;
    }

    private function addFields(InputInterface $input, OutputInterface $output, DialogHelper $dialog)
    {
        $fields = $this->parseFields($input->getOption('fields'));
        $output->writeln(array(
            '',
            'Instead of starting with a blank entity, you can add some fields now.',
            'Note that the primary key will be added automatically (named <comment>id</comment>).',
            '',
        ));
        $output->write('<info>Available types:</info> ');

        $types = array_keys(Type::getTypesMap());
        $count = 20;
        foreach ($types as $i => $type) {
            if ($count > 50) {
                $count = 0;
                $output->writeln('');
            }
            $count += strlen($type);
            $output->write(sprintf('<comment>%s</comment>', $type));
            if (count($types) != $i + 1) {
                $output->write(', ');
            } else {
                $output->write('.');
            }
        }
        $output->writeln('');

        $fieldValidator = function ($type) use ($types) {
            // FIXME: take into account user-defined field types
            if (!in_array($type, $types)) {
                throw new \InvalidArgumentException(sprintf('Invalid type "%s".', $type));
            }

            return $type;
        };

        $lengthValidator = function ($length) {
            if (!$length) {
                return $length;
            }

            $result = filter_var($length, FILTER_VALIDATE_INT, array(
                'options' => array('min_range' => 1)
            ));

            if (false === $result) {
                throw new \InvalidArgumentException(sprintf('Invalid length "%s".', $length));
            }

            return $length;
        };

        while (true) {
            $output->writeln('');
            $name = $dialog->askAndValidate($output, $dialog->getQuestion('New field name (press <return> to stop adding fields)', null), function ($name) use ($fields) {
                if (isset($fields[$name]) || 'id' == $name) {
                    throw new \InvalidArgumentException(sprintf('Field "%s" is already defined.', $name));
                }

                return $name;
            });
            if (!$name) {
                break;
            }

<<<<<<< HEAD
            $fields[$name] = array('fieldName' => $name, 'type' => $type, 'length' => $length);
=======
            $defaultType = 'string';

            if (substr($name, -3) == '_at') {
                $defaultType = 'datetime';
            } else if (substr($name, -3) == '_id') {
                $defaultType = 'integer';
            }

            $type = $dialog->askAndValidate($output, $dialog->getQuestion('Field type', $defaultType), $fieldValidator, false, $defaultType);

            $data = array('fieldName' => $name, 'type' => $type);

            if ($type == 'string') {
                $data['length'] = $dialog->askAndValidate($output, $dialog->getQuestion('Field length', 255), $lengthValidator, false, 255);
            }

            $fields[] = $data;
>>>>>>> 147a12ef
        }

        return $fields;
    }

    protected function getGenerator()
    {
        if (null === $this->generator) {
            $this->generator = new DoctrineEntityGenerator($this->getContainer()->get('filesystem'), $this->getContainer()->get('doctrine'));
        }

        return $this->generator;
    }

    public function setGenerator(DoctrineEntityGenerator $generator)
    {
        $this->generator = $generator;
    }

    protected function getDialogHelper()
    {
        $dialog = $this->getHelperSet()->get('dialog');
        if (!$dialog || get_class($dialog) !== 'Sensio\Bundle\GeneratorBundle\Command\Helper\DialogHelper') {
            $this->getHelperSet()->set($dialog = new DialogHelper());
        }

        return $dialog;
    }
}<|MERGE_RESOLUTION|>--- conflicted
+++ resolved
@@ -253,9 +253,6 @@
                 break;
             }
 
-<<<<<<< HEAD
-            $fields[$name] = array('fieldName' => $name, 'type' => $type, 'length' => $length);
-=======
             $defaultType = 'string';
 
             if (substr($name, -3) == '_at') {
@@ -272,8 +269,7 @@
                 $data['length'] = $dialog->askAndValidate($output, $dialog->getQuestion('Field length', 255), $lengthValidator, false, 255);
             }
 
-            $fields[] = $data;
->>>>>>> 147a12ef
+            $fields[$name] = $data;
         }
 
         return $fields;
